/*M//////////////////////////////////////////////////////////////////////////////////////////
//
//  IMPORTANT: READ BEFORE DOWNLOADING, COPYING, INSTALLING OR USING.
//
//  By downloading, copying, installing or using the software you agree to this license.
//  If you do not agree to this license, do not download, install,
//  copy or use the software.
//
//
//                          License Agreement
//                For Open Source Computer Vision Library
//
// Copyright (C) 2000-2008, Intel Corporation, all rights reserved.
// Copyright (C) 2009, Willow Garage Inc., all rights reserved.
// Copyright (C) 2013, OpenCV Foundation, all rights reserved.
// Third party copyrights are property of their respective owners.
//
// Redistribution and use in source and binary forms, with or without modification,
// are permitted provided that the following conditions are met:
//
//   * Redistribution's of source code must retain the above copyright notice,
//     this list of conditions and the following disclaimer.
//
//   * Redistribution's in binary form must reproduce the above copyright notice,
//     this list of conditions and the following disclaimer in the documentation
//     and/or other materials provided with the distribution.
//
//   * The name of the copyright holders may not be used to endorse or promote products
//     derived from this software without specific prior written permission.
//
// This software is provided by the copyright holders and contributors "as is" and
// any express or implied warranties, including, but not limited to, the implied
// warranties of merchantability and fitness for a particular purpose are disclaimed.
// In no event shall the Intel Corporation or contributors be liable for any direct,
// indirect, incidental, special, exemplary, or consequential damages
// (including, but not limited to, procurement of substitute goods or services;
// loss of use, data, or profits; or business interruption) however caused
// and on any theory of liability, whether in contract, strict liability,
// or tort (including negligence or otherwise) arising in any way out of
// the use of this software, even if advised of the possibility of such damage.
//
//M*/

#ifndef __OPENCV_TEXT_OCR_HPP__
#define __OPENCV_TEXT_OCR_HPP__

#include <vector>
#include <string>
#include <iostream>
#include <sstream>



namespace cv
{
namespace text
{

//! @addtogroup text_recognize
//! @{

enum
{
    OCR_LEVEL_WORD,
    OCR_LEVEL_TEXTLINE
};

<<<<<<< HEAD
//base class BaseOCR declares a common API that would be used in a typical text
//recognition scenario
=======
//! Tesseract.PageSegMode Enumeration
enum page_seg_mode
{
    PSM_OSD_ONLY,
    PSM_AUTO_OSD,
    PSM_AUTO_ONLY,
    PSM_AUTO,
    PSM_SINGLE_COLUMN,
    PSM_SINGLE_BLOCK_VERT_TEXT,
    PSM_SINGLE_BLOCK,
    PSM_SINGLE_LINE,
    PSM_SINGLE_WORD,
    PSM_CIRCLE_WORD,
    PSM_SINGLE_CHAR
};

//! Tesseract.OcrEngineMode Enumeration
enum ocr_engine_mode
{
    OEM_TESSERACT_ONLY,
    OEM_CUBE_ONLY,
    OEM_TESSERACT_CUBE_COMBINED,
    OEM_DEFAULT
};

//base class BaseOCR declares a common API that would be used in a typical text recognition scenario
>>>>>>> 07fb53c3
class CV_EXPORTS_W BaseOCR
{
 public:
    virtual ~BaseOCR() {};

    virtual void run(Mat& image, std::string& output_text,
                     std::vector<Rect>* component_rects=NULL,
                     std::vector<std::string>* component_texts=NULL,
                     std::vector<float>* component_confidences=NULL,
                     int component_level=0) = 0;

    virtual void run(Mat& image, Mat& mask, std::string& output_text,
                     std::vector<Rect>* component_rects=NULL,
                     std::vector<std::string>* component_texts=NULL,
                     std::vector<float>* component_confidences=NULL,
                     int component_level=0) = 0;

    /** @brief Main functionality of the OCR Hierarchy. Subclasses provide
     * default parameters for all parameters other than the input image.
     */
    virtual String run(InputArray image){
        std::string res;
        std::vector<Rect> component_rects;
        std::vector<float> component_confidences;
        std::vector<std::string> component_texts;
        Mat inputImage=image.getMat();
        this->run(inputImage,res,&component_rects,&component_texts,
                  &component_confidences,OCR_LEVEL_WORD);
        return res;
    }

};

/** @brief OCRTesseract class provides an interface with the tesseract-ocr API
 * (v3.02.02) in C++.

Notice that it is compiled only when tesseract-ocr is correctly installed.

@note
   -   (C++) An example of OCRTesseract recognition combined with scene text
        detection can be found at the end_to_end_recognition demo:
        <https://github.com/Itseez/opencv_contrib/blob/master/modules/text/samples/end_to_end_recognition.cpp>
    -   (C++) Another example of OCRTesseract recognition combined with scene
        text detection can be found at the webcam_demo:
        <https://github.com/Itseez/opencv_contrib/blob/master/modules/text/samples/webcam_demo.cpp>
 */
class CV_EXPORTS_W OCRTesseract : public BaseOCR
{
public:
    /** @brief Recognize text using the tesseract-ocr API.

    Takes image on input and returns recognized text in the output_text
    parameter. Optionally provides also the Rects for individual text elements
    found (e.g. words), and the list of those text elements with their
    confidence values.

    @param image Input image CV_8UC1 or CV_8UC3

    @param output_text Output text of the tesseract-ocr.

    @param component_rects If provided the method will output a list of Rects
    for the individual text elements found (e.g. words or text lines).

    @param component_texts If provided the method will output a list of text
    strings for the recognition of individual text elements found (e.g. words or
    text lines).

    @param component_confidences If provided the method will output a list of
    confidence values for the recognition of individual text elements found
    (e.g. words or text lines).

    @param component_level OCR_LEVEL_WORD (by default), or OCR_LEVEL_TEXT_LINE.
     */
    virtual void run (Mat& image, std::string& output_text,
                     std::vector<Rect>* component_rects=NULL,
                     std::vector<std::string>* component_texts=NULL,
                     std::vector<float>* component_confidences=NULL,
                     int component_level=0);

    virtual void run (Mat& image, Mat& mask, std::string& output_text,
                      std::vector<Rect>* component_rects=NULL,
                      std::vector<std::string>* component_texts=NULL,
                      std::vector<float>* component_confidences=NULL,
                      int component_level=0);

    // aliases for scripting
    CV_WRAP String run (InputArray image, int min_confidence,
                        int component_level=0);

    CV_WRAP String run(InputArray image, InputArray mask,
                       int min_confidence, int component_level=0);

    CV_WRAP virtual void setWhiteList(const String& char_whitelist) = 0;


    /** @brief Creates an instance of the OCRTesseract class. Initializes
     * Tesseract.

     * @param datapath the name of the parent directory of tessdata ended with
     * "/", or NULL to use the system's default directory.

     * @param language an ISO 639-3 code or NULL will default to "eng".

     * @param char_whitelist specifies the list of characters used for
     * recognition. NULL defaults to "0123456789abcdefghijklmnopqrstuvwxyzABCDEFGHIJKLMNOPQRSTUVWXYZ".

<<<<<<< HEAD
     * @param oem tesseract-ocr offers different OCR Engine Modes (OEM), by
     * default tesseract::OEM_DEFAULT is used. See the tesseract-ocr API
     * documentation for other possible values.

     * @param psmode tesseract-ocr offers different Page Segmentation Modes
     * (PSM) tesseract::PSM_AUTO (fully automatic layout analysis) is used. See
     * the tesseract-ocr API documentation for other possible values.
     */
    CV_WRAP static Ptr<OCRTesseract> create (const char* datapath=NULL,
                                             const char* language=NULL,
                                             const char* char_whitelist=NULL,
                                             int oem=3, int psmode=3);
=======
    @param datapath the name of the parent directory of tessdata ended with "/", or NULL to use the
    system's default directory.
    @param language an ISO 639-3 code or NULL will default to "eng".
    @param char_whitelist specifies the list of characters used for recognition. NULL defaults to
    "0123456789abcdefghijklmnopqrstuvwxyzABCDEFGHIJKLMNOPQRSTUVWXYZ".
    @param oem tesseract-ocr offers different OCR Engine Modes (OEM), by default
    tesseract::OEM_DEFAULT is used. See the tesseract-ocr API documentation for other possible
    values.
    @param psmode tesseract-ocr offers different Page Segmentation Modes (PSM) tesseract::PSM_AUTO
    (fully automatic layout analysis) is used. See the tesseract-ocr API documentation for other
    possible values.
     */
    CV_WRAP static Ptr<OCRTesseract> create(const char* datapath=NULL, const char* language=NULL,
                                    const char* char_whitelist=NULL, int oem=OEM_DEFAULT, int psmode=PSM_AUTO);
>>>>>>> 07fb53c3
};


/* OCR HMM Decoder */

enum decoder_mode
{
    OCR_DECODER_VITERBI = 0 // Other algorithms may be added
};

<<<<<<< HEAD
/** @brief OCRHMMDecoder class provides an interface for OCR using Hidden Markov
 * Models.
=======
/* OCR classifier type*/
enum classifier_type
{
    OCR_KNN_CLASSIFIER = 0,
    OCR_CNN_CLASSIFIER = 1
};

/** @brief OCRHMMDecoder class provides an interface for OCR using Hidden Markov Models.
>>>>>>> 07fb53c3

 * @note
 * -   (C++) An example on using OCRHMMDecoder recognition combined with scene
 *     text detection can be found at the webcam_demo sample:
 *      <https://github.com/Itseez/opencv_contrib/blob/master/modules/text/samples/webcam_demo.cpp>
 */
class CV_EXPORTS_W OCRHMMDecoder : public BaseOCR {
 public:

    /** @brief Callback with the character classifier is made a class.

    * This way it hides the feature extractor and the classifier itself, so
    * developers can write their own OCR code.

<<<<<<< HEAD
    * The default character classifier and feature extractor can be loaded using
    * the utility funtion loadOCRHMMClassifierNM and KNN model provided in
    * <https://github.com/Itseez/opencv_contrib/blob/master/modules/text/samples/OCRHMM_knn_model_data.xml.gz>.
    */
    class CV_EXPORTS_W ClassifierCallback{
     public:
=======
    The default character classifier and feature extractor can be loaded using the utility function
    loadOCRHMMClassifierNM and KNN model provided in
    <https://github.com/opencv/opencv_contrib/blob/master/modules/text/samples/OCRHMM_knn_model_data.xml.gz>.
     */
    class CV_EXPORTS_W ClassifierCallback
    {
    public:
>>>>>>> 07fb53c3
        virtual ~ClassifierCallback() { }
        /** @brief The character classifier must return a (ranked list of)
         * class(es) id('s)

         * @param image Input image CV_8UC1 or CV_8UC3 with a single letter.
         * @param out_class The classifier returns the character class
         * categorical label, or list of class labels, to which the input image
         * corresponds.

         * @param out_confidence The classifier returns the probability of the
         * input image corresponding to each classes in out_class.
         */
        virtual void eval (InputArray image, std::vector<int>& out_class,
                           std::vector<double>& out_confidence);
    };

    /** @brief Recognize text using HMM.

    * Takes binary image on input and returns recognized text in the output_text
    * parameter. Optionally provides also the Rects for individual text elements
    * found (e.g. words), and the list of those text elements with their
    * confidence values.

    * @param image Input binary image CV_8UC1 with a single text line (or word).

    * @param output_text Output text. Most likely character sequence found by
    * the HMM decoder.

    * @param component_rects If provided the method will output a list of Rects
    * for the individual text elements found (e.g. words).

    * @param component_texts If provided the method will output a list of text
    * strings for the recognition of individual text elements found (e.g. words)
    * .

    * @param component_confidences If provided the method will output a list of
    * confidence values for the recognition of individual text elements found
    * (e.g. words).

    * @param component_level Only OCR_LEVEL_WORD is supported.
    */
    virtual void run (Mat& image, std::string& output_text,
                      std::vector<Rect>* component_rects=NULL,
                      std::vector<std::string>* component_texts=NULL,
                      std::vector<float>* component_confidences=NULL,
                      int component_level=0);

    /** @brief Recognize text using HMM.

    * Takes an image and a mask (where each connected component corresponds to a
    * segmented character) on input and returns recognized text in the
    * output_text parameter. Optionally provides also the Rects for individual
    * text elements found (e.g. words), and the list of those text elements with
    * their confidence values.

    * @param image Input image CV_8UC1 or CV_8UC3 with a single text line
    * (or word).

    * @param mask Input binary image CV_8UC1 same size as input image. Each
    * connected component in mask corresponds to a segmented character in the
    * input image.

    * @param output_text Output text. Most likely character sequence found by
    * the HMM decoder.

    * @param component_rects If provided the method will output a list of Rects
    * for the individual text elements found (e.g. words).

    * @param component_texts If provided the method will output a list of text
    * strings for the recognition of individual text elements found (e.g. words)
    * .

    * @param component_confidences If provided the method will output a list of
    * confidence values for the recognition of individual text elements found
    * (e.g. words).

    * @param component_level Only OCR_LEVEL_WORD is supported.
    */
    virtual void run(Mat& image, Mat& mask, std::string& output_text,
                     std::vector<Rect>* component_rects=NULL,
                     std::vector<std::string>* component_texts=NULL,
                     std::vector<float>* component_confidences=NULL,
                     int component_level=0);

    // aliases for scripting
    CV_WRAP String run(InputArray image,
                       int min_confidence,
                       int component_level=0);

    CV_WRAP String run(InputArray image,
                       InputArray mask,
                       int min_confidence,
                       int component_level=0);

    /** @brief Creates an instance of the OCRHMMDecoder class. Initializes
     * HMMDecoder.

     * @param classifier The character classifier with built in feature
     * extractor.

     * @param vocabulary The language vocabulary (chars when ascii english text)
     * . vocabulary.size() must be equal to the number of classes of the
     * classifier.

     * @param transition_probabilities_table Table with transition probabilities
     * between character pairs. cols == rows == vocabulary.size().

     * @param emission_probabilities_table Table with observation emission
     * probabilities. cols == rows == vocabulary.size().

     * @param mode HMM Decoding algorithm. Only OCR_DECODER_VITERBI is available
     * for the moment (<http://en.wikipedia.org/wiki/Viterbi_algorithm>).
     */
<<<<<<< HEAD
    static Ptr<OCRHMMDecoder> create(
            const Ptr<OCRHMMDecoder::ClassifierCallback> classifier,    // The character classifier with built in feature extractor
            const std::string& vocabulary,                              // The language vocabulary (chars when ascii english text) size() must be equal to the number of classes
            InputArray transition_probabilities_table,                  // Table with transition probabilities between character pairs cols == rows == vocabulari.size()
            InputArray emission_probabilities_table,                    // Table with observation emission probabilities cols == rows == vocabulari.size()
            decoder_mode mode = OCR_DECODER_VITERBI);                   // HMM Decoding algorithm (only Viterbi for the moment)

    CV_WRAP static Ptr<OCRHMMDecoder> create(
            const Ptr<OCRHMMDecoder::ClassifierCallback> classifier,    // The character classifier with built in feature extractor
            const String& vocabulary,                                   // The language vocabulary (chars when ascii english text) size() must be equal to the number of classes
            InputArray transition_probabilities_table,                  // Table with transition probabilities between character pairs cols == rows == vocabulari.size()
            InputArray emission_probabilities_table,                    // Table with observation emission probabilities cols == rows == vocabulari.size()
            int mode = OCR_DECODER_VITERBI);                            // HMM Decoding algorithm (only Viterbi for the moment)

 protected:
=======
    static Ptr<OCRHMMDecoder> create(const Ptr<OCRHMMDecoder::ClassifierCallback> classifier,// The character classifier with built in feature extractor
                                     const std::string& vocabulary,                    // The language vocabulary (chars when ASCII English text)
                                                                                       //     size() must be equal to the number of classes
                                     InputArray transition_probabilities_table,        // Table with transition probabilities between character pairs
                                                                                       //     cols == rows == vocabulary.size()
                                     InputArray emission_probabilities_table,          // Table with observation emission probabilities
                                                                                       //     cols == rows == vocabulary.size()
                                     decoder_mode mode = OCR_DECODER_VITERBI);         // HMM Decoding algorithm (only Viterbi for the moment)

    CV_WRAP static Ptr<OCRHMMDecoder> create(const Ptr<OCRHMMDecoder::ClassifierCallback> classifier,// The character classifier with built in feature extractor
                                     const String& vocabulary,                    // The language vocabulary (chars when ASCII English text)
                                                                                       //     size() must be equal to the number of classes
                                     InputArray transition_probabilities_table,        // Table with transition probabilities between character pairs
                                                                                       //     cols == rows == vocabulary.size()
                                     InputArray emission_probabilities_table,          // Table with observation emission probabilities
                                                                                       //     cols == rows == vocabulary.size()
                                     int mode = OCR_DECODER_VITERBI);         // HMM Decoding algorithm (only Viterbi for the moment)

    /** @brief Creates an instance of the OCRHMMDecoder class. Loads and initializes HMMDecoder from the specified path

     @overload
     */
    CV_WRAP static Ptr<OCRHMMDecoder> create(const String& filename,

                                     const String& vocabulary,                    // The language vocabulary (chars when ASCII English text)
                                                                                       //     size() must be equal to the number of classes
                                     InputArray transition_probabilities_table,        // Table with transition probabilities between character pairs
                                                                                       //     cols == rows == vocabulary.size()
                                     InputArray emission_probabilities_table,          // Table with observation emission probabilities
                                                                                       //     cols == rows == vocabulary.size()
                                     int mode = OCR_DECODER_VITERBI,                    // HMM Decoding algorithm (only Viterbi for the moment)

                                     int classifier = OCR_KNN_CLASSIFIER);              // The character classifier type
protected:
>>>>>>> 07fb53c3

    Ptr<OCRHMMDecoder::ClassifierCallback> classifier;
    std::string vocabulary;
    Mat transition_p;
    Mat emission_p;
    decoder_mode mode;
};

/** @brief Allow to implicitly load the default character classifier when
 * creating an OCRHMMDecoder object.

 * @param filename The XML or YAML file with the classifier model (e.g.
 * OCRHMM_knn_model_data.xml)

<<<<<<< HEAD
 * The KNN default classifier is based in the scene text recognition method
 * proposed by Lukás Neumann & Jiri Matas in [Neumann11b]. Basically, the region
 * (contour) in the input image is normalized to a fixed size, while retaining
 * the centroid and aspect ratio, in order to extract a feature vector based on
 * gradient orientations along the chain-code of its perimeter. Then, the region
 * is classified using a KNN model trained with synthetic data of rendered
 * characters with different standard font types.
=======
The KNN default classifier is based in the scene text recognition method proposed by Lukás Neumann &
Jiri Matas in [Neumann11b]. Basically, the region (contour) in the input image is normalized to a
fixed size, while retaining the centroid and aspect ratio, in order to extract a feature vector
based on gradient orientations along the chain-code of its perimeter. Then, the region is classified
using a KNN model trained with synthetic data of rendered characters with different standard font
types.

@deprecated loadOCRHMMClassifier instead
>>>>>>> 07fb53c3
 */
CV_EXPORTS_W Ptr<OCRHMMDecoder::ClassifierCallback> loadOCRHMMClassifierNM (
        const String& filename);

/** @brief Allow to implicitly load the default character classifier when
 * creating an OCRHMMDecoder object.

 * @param filename The XML or YAML file with the classifier model (e.g.
 * OCRBeamSearch_CNN_model_data.xml.gz)

<<<<<<< HEAD
 * The CNN default classifier is based in the scene text recognition method
 * proposed by Adam Coates & Andrew NG in [Coates11a]. The character classifier
 * consists in a Single Layer Convolutional Neural Network and a linear
 * classifier. It is applied to the input image in a sliding window fashion,
 * providing a set of recognitions at each window location.
=======
@param filename The XML or YAML file with the classifier model (e.g. OCRBeamSearch_CNN_model_data.xml.gz)

The CNN default classifier is based in the scene text recognition method proposed by Adam Coates &
Andrew NG in [Coates11a]. The character classifier consists in a Single Layer Convolutional Neural Network and
a linear classifier. It is applied to the input image in a sliding window fashion, providing a set of recognitions
at each window location.

@deprecated use loadOCRHMMClassifier instead
>>>>>>> 07fb53c3
 */
CV_EXPORTS_W Ptr<OCRHMMDecoder::ClassifierCallback> loadOCRHMMClassifierCNN (
        const String& filename);

/** @brief Allow to implicitly load the default character classifier when creating an OCRHMMDecoder object.

 @param filename The XML or YAML file with the classifier model (e.g. OCRBeamSearch_CNN_model_data.xml.gz)

 @param classifier Can be one of classifier_type enum values.

 */
CV_EXPORTS_W Ptr<OCRHMMDecoder::ClassifierCallback> loadOCRHMMClassifier(const String& filename, int classifier);
//! @}

<<<<<<< HEAD
/** @brief Utility function to create a tailored language model transitions
 * table from a given list of words (lexicon).

 * @param vocabulary The language vocabulary (chars when ascii english text).

=======
/** @brief Utility function to create a tailored language model transitions table from a given list of words (lexicon).
 *
 * @param vocabulary The language vocabulary (chars when ASCII English text).
 *
>>>>>>> 07fb53c3
 * @param lexicon The list of words that are expected to be found in a particular image.

 * @param transition_probabilities_table Output table with transition
 * probabilities between character pairs. cols == rows == vocabulary.size().

 * The function calculate frequency statistics of character pairs from the given
 * lexicon and fills the output transition_probabilities_table with them. The
 * transition_probabilities_table can be used as input in the
 * OCRHMMDecoder::create() and OCRBeamSearchDecoder::create() methods.
 * @note
 *    -   (C++) An alternative would be to load the default generic language
 *        transition table provided in the text module samples folder (created
 *        from ispell 42869 english words list) :
 *            <https://github.com/Itseez/opencv_contrib/blob/master/modules/text/samples/OCRHMM_transitions_table.xml>
 **/
CV_EXPORTS void createOCRHMMTransitionsTable (
        std::string& vocabulary, std::vector<std::string>& lexicon,
        OutputArray transition_probabilities_table);

CV_EXPORTS_W Mat createOCRHMMTransitionsTable (
        const String& vocabulary, std::vector<cv::String>& lexicon);

/* OCR BeamSearch Decoder */

/** @brief OCRBeamSearchDecoder class provides an interface for OCR using Beam
 * Search algorithm.

@note
   -   (C++) An example on using OCRBeamSearchDecoder recognition combined with
        scene text detection can be found at the demo sample:
        <https://github.com/Itseez/opencv_contrib/blob/master/modules/text/samples/word_recognition.cpp>
 */


/* Forward declaration of class that can be used to generate an OCRBeamSearchDecoder::ClassifierCallbac */
class TextImageClassifier;

class CV_EXPORTS_W OCRBeamSearchDecoder : public BaseOCR{

 public:

    /** @brief Callback with the character classifier is made a class.

     * This way it hides the feature extractor and the classifier itself, so
     * developers can write their own OCR code.

     * The default character classifier and feature extractor can be loaded
     * using the utility funtion loadOCRBeamSearchClassifierCNN with all its
     * parameters provided in
     * <https://github.com/Itseez/opencv_contrib/blob/master/modules/text/samples/OCRBeamSearch_CNN_model_data.xml.gz>.
     */
    class CV_EXPORTS_W ClassifierCallback{
     public:
        virtual ~ClassifierCallback() { }
        /** @brief The character classifier must return a (ranked list of) class(es) id('s)

        @param image Input image CV_8UC1 or CV_8UC3 with a single letter.
        @param recognition_probabilities For each of the N characters found the classifier returns a list with
        class probabilities for each class.
        @param oversegmentation The classifier returns a list of N+1 character locations' x-coordinates,
        including 0 as start-sequence location.
         */
        virtual void eval( InputArray image, std::vector< std::vector<double> >& recognition_probabilities, std::vector<int>& oversegmentation );

        virtual int getWindowSize() {return 0;}
        virtual int getStepSize() {return 0;}
    };

public:
    /** @brief Recognize text using Beam Search.

    Takes image on input and returns recognized text in the output_text parameter. Optionally
    provides also the Rects for individual text elements found (e.g. words), and the list of those
    text elements with their confidence values.

    @param image Input binary image CV_8UC1 with a single text line (or word).

    @param output_text Output text. Most likely character sequence found by the HMM decoder.

    @param component_rects If provided the method will output a list of Rects for the individual
    text elements found (e.g. words).

    @param component_texts If provided the method will output a list of text strings for the
    recognition of individual text elements found (e.g. words).

    @param component_confidences If provided the method will output a list of confidence values
    for the recognition of individual text elements found (e.g. words).

    @param component_level Only OCR_LEVEL_WORD is supported.
     */
    virtual void run(Mat& image, std::string& output_text, std::vector<Rect>* component_rects=NULL,
                     std::vector<std::string>* component_texts=NULL, std::vector<float>* component_confidences=NULL,
                     int component_level=0);

    virtual void run(Mat& image, Mat& mask, std::string& output_text, std::vector<Rect>* component_rects=NULL,
                     std::vector<std::string>* component_texts=NULL, std::vector<float>* component_confidences=NULL,
                     int component_level=0);

    // aliases for scripting
    CV_WRAP String run(InputArray image, int min_confidence, int component_level=0);

    CV_WRAP String run(InputArray image, InputArray mask, int min_confidence, int component_level=0);

    /** @brief Creates an instance of the OCRBeamSearchDecoder class. Initializes HMMDecoder.

    @param classifier The character classifier with built in feature extractor.

    @param vocabulary The language vocabulary (chars when ASCII English text). vocabulary.size()
    must be equal to the number of classes of the classifier.

    @param transition_probabilities_table Table with transition probabilities between character
    pairs. cols == rows == vocabulary.size().

    @param emission_probabilities_table Table with observation emission probabilities. cols ==
    rows == vocabulary.size().

    @param mode HMM Decoding algorithm. Only OCR_DECODER_VITERBI is available for the moment
    (<http://en.wikipedia.org/wiki/Viterbi_algorithm>).

    @param beam_size Size of the beam in Beam Search algorithm.
     */

    static Ptr<OCRBeamSearchDecoder> create(const Ptr<OCRBeamSearchDecoder::ClassifierCallback> classifier,// The character classifier with built in feature extractor
                                     const std::string& vocabulary,                    // The language vocabulary (chars when ASCII English text)
                                                                                       //     size() must be equal to the number of classes
                                     InputArray transition_probabilities_table,        // Table with transition probabilities between character pairs
                                                                                       //     cols == rows == vocabulary.size()
                                     InputArray emission_probabilities_table,          // Table with observation emission probabilities
                                                                                       //     cols == rows == vocabulary.size()
                                     decoder_mode mode = OCR_DECODER_VITERBI,          // HMM Decoding algorithm (only Viterbi for the moment)
                                     int beam_size = 500);                              // Size of the beam in Beam Search algorithm

    CV_WRAP static Ptr<OCRBeamSearchDecoder> create(const Ptr<OCRBeamSearchDecoder::ClassifierCallback> classifier, // The character classifier with built in feature extractor
                                     const String& vocabulary,                    // The language vocabulary (chars when ASCII English text)
                                                                                       //     size() must be equal to the number of classes
                                     InputArray transition_probabilities_table,        // Table with transition probabilities between character pairs
                                                                                       //     cols == rows == vocabulary.size()
                                     InputArray emission_probabilities_table,          // Table with observation emission probabilities
                                                                                       //     cols == rows == vocabulary.size()
                                     int mode = OCR_DECODER_VITERBI,          // HMM Decoding algorithm (only Viterbi for the moment)
                                     int beam_size = 500);                              // Size of the beam in Beam Search algorithm

<<<<<<< HEAD
    /** @brief This method allows to plug a classifier that is derivative of TextImageClassifier in to
     * OCRBeamSearchDecoder as a ClassifierCallback.

    @param classifier A pointer to a TextImageClassifier decendent

    @param alphabet The language alphabet one char per symbol. alphabet.size() must be equal to the number of classes
    of the classifier. In future editinons it should be replaced with a vector of strings.

    @param transition_probabilities_table Table with transition probabilities between character
    pairs. cols == rows == alphabet.size().

    @param emission_probabilities_table Table with observation emission probabilities. cols ==
    rows == alphabet.size().

    @param windowWidth The width of the windows to which the sliding window will be iterated. The height will
    be the height of the image. The windows might be resized to fit the classifiers input by the classifiers
    preprocessor.

    @param windowStep The step for the sliding window

    @param mode HMM Decoding algorithm (only Viterbi for the moment)

    @param beam_size Size of the beam in Beam Search algorithm
     */
//    CV_WRAP static Ptr<OCRBeamSearchDecoder> create(const Ptr<TextImageClassifier> classifier, // The character classifier with built in feature extractor
//                                     String alphabet,                                          // The language alphabet one char per symbol
//                                                                                               // size() must be equal to the number of classes
//                                     InputArray transition_probabilities_table,                // Table with transition probabilities between character pairs
//                                                                                               //     cols == rows == alphabet.size()
//                                     InputArray emission_probabilities_table,                  // Table with observation emission probabilities
//                                                                                               //     cols == rows == alphabet.size()
//                                     int windowWidth,                                          // The width of the windows to which the sliding window will be iterated.
//                                                                                               // The height will be the height of the image. The windows might be resized to
//                                                                                               // fit the classifiers input by the classifiers preprocessor
//                                     int windowStep = 1 ,                                      // The step for the sliding window
//                                     int mode = OCR_DECODER_VITERBI,                           // HMM Decoding algorithm (only Viterbi for the moment)
//                                     int beam_size = 500);                                     // Size of the beam in Beam Search algorithm

=======
    /** @brief Creates an instance of the OCRBeamSearchDecoder class. Initializes HMMDecoder from the specified path.

    @overload

     */
    CV_WRAP static Ptr<OCRBeamSearchDecoder> create(const String& filename, // The character classifier file
                                     const String& vocabulary,                    // The language vocabulary (chars when ASCII English text)
                                                                                       //     size() must be equal to the number of classes
                                     InputArray transition_probabilities_table,        // Table with transition probabilities between character pairs
                                                                                       //     cols == rows == vocabulary.size()
                                     InputArray emission_probabilities_table,          // Table with observation emission probabilities
                                                                                       //     cols == rows == vocabulary.size()
                                     int mode = OCR_DECODER_VITERBI,          // HMM Decoding algorithm (only Viterbi for the moment)
                                     int beam_size = 500);
>>>>>>> 07fb53c3
protected:

    Ptr<OCRBeamSearchDecoder::ClassifierCallback> classifier;
    std::string vocabulary;
    Mat transition_p;
    Mat emission_p;
    decoder_mode mode;
    int beam_size;
};

/** @brief Allow to implicitly load the default character classifier when creating an OCRBeamSearchDecoder object.

@param filename The XML or YAML file with the classifier model (e.g. OCRBeamSearch_CNN_model_data.xml.gz)

The CNN default classifier is based in the scene text recognition method proposed by Adam Coates &
Andrew NG in [Coates11a]. The character classifier consists in a Single Layer Convolutional Neural Network and
a linear classifier. It is applied to the input image in a sliding window fashion, providing a set of recognitions
at each window location.
 */

CV_EXPORTS_W Ptr<OCRBeamSearchDecoder::ClassifierCallback> loadOCRBeamSearchClassifierCNN(const String& filename);

//! @}


//Classifiers should provide diferent backends
//For the moment only caffe is implemeted
enum{
    OCR_HOLISTIC_BACKEND_NONE,
    OCR_HOLISTIC_BACKEND_CAFFE
};

class TextImageClassifier;

/**
 * @brief The ImagePreprocessor class
 */
class CV_EXPORTS_W ImagePreprocessor{
protected:
    virtual void preprocess_(const Mat& input,Mat& output,Size outputSize,int outputChannels)=0;
    virtual void set_mean_(Mat){}

public:
    virtual ~ImagePreprocessor(){}

    /** @brief this method in provides public acces to the preprocessing with respect to a specific
     * classifier
     *
     * This method's main use would be to use the preprocessor without feeding it to a classifier.
     * Determining the exact behavior of a preprocessor is the main motivation for this.
     *
     * @param input an image without any constraints
     *
     * @param output in most cases an image of fixed depth size and whitened
     *
     * @param sz the size to which the image would be resize if the preprocessor resizes inputs
     *
     * @param outputChannels the number of channels for the output image
     */
    CV_WRAP void preprocess(InputArray input,OutputArray output,Size sz,int outputChannels);

    /** @brief this method in provides public acces to set the mean of the input images
     * mean can be a mat either of same size of the image or one value per color channel
     * A preprocessor can be created without the mean( the pre processor will calculate mean for every image
     * in that case
     *

     * @param mean which will be subtracted from the images
     *
     */

    CV_WRAP void set_mean(Mat mean);

    /** @brief Creates a functor that only resizes and changes the channels of the input
     *  without further processing.
     *
     * @return shared pointer to the generated preprocessor
     */
    CV_WRAP static Ptr<ImagePreprocessor> createResizer();

    /** @brief
     *
     * @param sigma
     *
     * @return shared pointer to generated preprocessor
     */
    CV_WRAP static Ptr<ImagePreprocessor> createImageStandarizer(double sigma);

    /** @brief
     *
     * @return shared pointer to generated preprocessor
     */
    CV_WRAP static Ptr<ImagePreprocessor> createImageMeanSubtractor(InputArray meanImg);
    /** @brief
     * create a functor with the parameters, parameters can be changes by corresponding set functions
     * @return shared pointer to generated preprocessor
     */

    CV_WRAP static Ptr<ImagePreprocessor>createImageCustomPreprocessor(double rawval=1.0,String channel_order="BGR");

    friend class TextImageClassifier;

};

/** @brief Abstract class that implements the classifcation of text images.
 *
 * The interface is generic enough to describe any image classifier. And allows
 * to take advantage of compouting in batches. While word classifiers are the default
 * networks, any image classifers should work.
 *
 */
class CV_EXPORTS_W TextImageClassifier
{
protected:
    Size inputGeometry_;
    Size outputGeometry_;
    int channelCount_;
    Ptr<ImagePreprocessor> preprocessor_;
    /** @brief all image preprocessing is handled here including whitening etc.
     *
         *  @param input the image to be preprocessed for the classifier. If the depth
     * is CV_U8 values should be in [0,255] otherwise values are assumed to be in [0,1]
     *
     * @param output reference to the image to be fed to the classifier, the preprocessor will
     * resize the image to the apropriate size and convert it to the apropriate depth\
     *
     * The method preprocess should never be used externally, it is up to classify and classifyBatch
     * methods to employ it.
     */
    virtual void preprocess(const Mat& input,Mat& output);
public:
    virtual ~TextImageClassifier() {}

    /** @brief
     */
    CV_WRAP virtual void setPreprocessor(Ptr<ImagePreprocessor> ptr);

    /** @brief
     */
    CV_WRAP Ptr<ImagePreprocessor> getPreprocessor();

    /** @brief produces a class confidence row-vector given an image
     */
    CV_WRAP virtual void classify(InputArray image, OutputArray classProbabilities) = 0;

    /** @brief produces a matrix containing class confidence row-vectors given an collection of images
     */
    CV_WRAP virtual void classifyBatch(InputArrayOfArrays image, OutputArray classProbabilities) = 0;

    /** @brief simple getter method returning the number of channels each input sample has
     */
    CV_WRAP virtual int getInputChannelCount(){return this->channelCount_;}

    /** @brief simple getter method returning the size of the input sample
     */
    CV_WRAP virtual Size getInputSize(){return this->inputGeometry_;}

    /** @brief simple getter method returning the size of the oputput row-vector
     */
    CV_WRAP virtual int getOutputSize()=0;
    /** @brief simple getter method returning the shape of the oputput from caffe
     */
    CV_WRAP virtual Size getOutputGeometry()=0;

    /** @brief simple getter method returning the size of the minibatches for this classifier.
     * If not applicabe this method should return 1
     */
    CV_WRAP virtual int getMinibatchSize()=0;

    friend class ImagePreprocessor;
};



class CV_EXPORTS_W DeepCNN:public TextImageClassifier
{
    /** @brief Class that uses a pretrained caffe model for word classification.
     *
     * This network is described in detail in:
     * Max Jaderberg et al.: Reading Text in the Wild with Convolutional Neural Networks, IJCV 2015
     * http://arxiv.org/abs/1412.1842
     */
public:
    virtual ~DeepCNN() {};

    /** @brief Constructs a DeepCNN object from a caffe pretrained model
     *
     * @param archFilename is the path to the prototxt file containing the deployment model architecture description.
     *
     * @param weightsFilename is the path to the pretrained weights of the model in binary fdorm. This file can be
     * very large, up to 2GB.
     *
     * @param preprocessor is a pointer to the instance of a ImagePreprocessor implementing the preprocess_ protecteed method;
     *
     * @param minibatchSz the maximum number of samples that can processed in parallel. In practice this parameter
     * has an effect only when computing in the GPU and should be set with respect to the memory available in the GPU.
     *
     * @param backEnd integer parameter selecting the coputation framework. For now OCR_HOLISTIC_BACKEND_CAFFE is
     * the only option
     */
    CV_WRAP static Ptr<DeepCNN> create(String archFilename,String weightsFilename,Ptr<ImagePreprocessor> preprocessor,int minibatchSz=100,int backEnd=OCR_HOLISTIC_BACKEND_CAFFE);

    /** @brief Constructs a DeepCNN intended to be used for word spotting.
     *
     * This method loads a pretrained classifier and couples him with a preprocessor that standarises pixels with a
     * deviation of 113. The architecture file can be downloaded from:
     * <http://nicolaou.homouniversalis.org/assets/vgg_text/dictnet_vgg_deploy.prototxt>
     * While the weights can be downloaded from:
     * <http://nicolaou.homouniversalis.org/assets/vgg_text/dictnet_vgg.caffemodel>
     * The words assigned to the network outputs are available at:
     * <http://nicolaou.homouniversalis.org/assets/vgg_text/dictnet_vgg_labels.txt>
     *
     * @param archFilename is the path to the prototxt file containing the deployment model architecture description.
     * When employing OCR_HOLISTIC_BACKEND_CAFFE this is the path to the deploy ".prototxt".
     *
     * @param weightsFilename is the path to the pretrained weights of the model. When employing
     * OCR_HOLISTIC_BACKEND_CAFFE this is the path to the ".caffemodel" file. This file can be very large, the
     * pretrained DictNet uses 2GB.
     *
     * @param backEnd integer parameter selecting the coputation framework. For now OCR_HOLISTIC_BACKEND_CAFFE is
     * the only option
     */
    CV_WRAP static Ptr<DeepCNN> createDictNet(String archFilename,String weightsFilename,int backEnd=OCR_HOLISTIC_BACKEND_CAFFE);

};

namespace cnn_config{
namespace caffe_backend{

/** @brief Prompts Caffe on the computation device beeing used
 *
 * Caffe can only be controlled globally on whether the GPU or the CPU is used has a
 * global behavior. This function queries the current state of caffe.
 * If the module is built without caffe, this method throws an exception.
 *
 * @return true if caffe is computing on the GPU, false if caffe is computing on the CPU
 */
CV_EXPORTS_W bool getCaffeGpuMode();

/** @brief Sets the computation device beeing used by Caffe
 *
 * Caffe can only be controlled globally on whether the GPU or the CPU is used has a
 * global behavior. This function queries the current state of caffe.
 * If the module is built without caffe, this method throws an exception.
 *
 * @param useGpu  set to true for caffe to be computing on the GPU, false if caffe is
 * computing on the CPU
 */
CV_EXPORTS_W void setCaffeGpuMode(bool useGpu);

/** @brief Provides runtime information on whether Caffe support was compiled in.
 *
 * The text module API is the same regardless of whether CAffe was available or not
 * During compilation. When methods that require Caffe are invocked while Caffe support
 * is not compiled in, exceptions are thrown. This method allows to test whether the
 * text module was built with caffe during runtime.
 *
 * @return true if Caffe support for the the text module was provided during compilation,
 * false if Caffe was unavailable.
 */
CV_EXPORTS_W bool getCaffeAvailable();

}//caffe
}//cnn_config

/** @brief OCRHolisticWordRecognizer class provides the functionallity of segmented wordspotting.
 * Given a predefined vocabulary , a TextImageClassifier is employed to select the most probable
 * word given an input image.
 *
 * This class implements the logic of providing transcriptions given a vocabulary and and an image
 * classifer. The classifier has to be any TextImageClassifier but the classifier for which this
 * class was built is the DictNet. In order to load it the following files should be downloaded:

 * <http://nicolaou.homouniversalis.org/assets/vgg_text/dictnet_vgg_deploy.prototxt>
 * <http://nicolaou.homouniversalis.org/assets/vgg_text/dictnet_vgg.caffemodel>
 * <http://nicolaou.homouniversalis.org/assets/vgg_text/dictnet_vgg_labels.txt>
 */
class CV_EXPORTS_W OCRHolisticWordRecognizer : public BaseOCR
{
public:
    virtual void run(Mat& image, std::string& output_text, std::vector<Rect>* component_rects=NULL,
                     std::vector<std::string>* component_texts=NULL, std::vector<float>* component_confidences=NULL,
                     int component_level=OCR_LEVEL_WORD)=0;

    /** @brief Recognize text using a segmentation based word-spotting/classifier cnn.

    Takes image on input and returns recognized text in the output_text parameter. Optionally
    provides also the Rects for individual text elements found (e.g. words), and the list of those
    text elements with their confidence values.

    @param image Input image CV_8UC1 or CV_8UC3

    @param mask is totally ignored and is only available for compatibillity reasons

    @param output_text Output text of the the word spoting, always one that exists in the dictionary.

    @param component_rects Not applicable for word spotting can be be NULL if not, a single elemnt will
        be put in the vector.

    @param component_texts Not applicable for word spotting can be be NULL if not, a single elemnt will
        be put in the vector.

    @param component_confidences Not applicable for word spotting can be be NULL if not, a single elemnt will
        be put in the vector.

    @param component_level must be OCR_LEVEL_WORD.
     */

    virtual void run(Mat& image, Mat& mask, std::string& output_text, std::vector<Rect>* component_rects=NULL,
                     std::vector<std::string>* component_texts=NULL, std::vector<float>* component_confidences=NULL,
                     int component_level=OCR_LEVEL_WORD)=0;


    /**
    @brief Method that provides a quick and simple interface to a single word image classifcation

    @param inputImage an image expected to be a CV_U8C1 or CV_U8C3 of any size assumed to contain a single word

    @param transcription an opencv string that will store the detected word transcription

    @param confidence a double that will be updated with the confidence the classifier has for the selected word
    */
    CV_WRAP virtual void recogniseImage(InputArray inputImage,CV_OUT String& transcription,CV_OUT double& confidence)=0;

    /**
    @brief Method that provides a quick and simple interface to a multiple word image classifcation taking advantage
    the classifiers parallel capabilities.

    @param inputImageList an list of images expected to be a CV_U8C1 or CV_U8C3 each image can be of any size and is assumed
    to contain a single word.

    @param transcriptions a vector of opencv strings that will store the detected word transcriptions, one for each
    input image

    @param confidences a vector of double that will be updated with the confidence the classifier has for each of the
    selected words.
    */
    CV_WRAP virtual void recogniseImageBatch(InputArrayOfArrays inputImageList,CV_OUT std::vector<String>& transcriptions,CV_OUT std::vector<double>& confidences)=0;


    /**
    @brief simple getter for the vocabulary employed
    */
    CV_WRAP virtual const std::vector<String>& getVocabulary()=0;

    /** @brief simple getter for the preprocessing functor
     */
    CV_WRAP virtual Ptr<TextImageClassifier> getClassifier()=0;

    /** @brief Creates an instance of the OCRHolisticWordRecognizer class.

    @param classifierPtr an instance of TextImageClassifier, normaly a DeepCNN instance

    @param vocabularyFilename the relative or absolute path to the file containing all words in the vocabulary. Each text line
    in the file is assumed to be a single word. The number of words in the vocabulary must be exactly the same as the outputSize
    of the classifier.
     */
    CV_WRAP static Ptr<OCRHolisticWordRecognizer> create(Ptr<TextImageClassifier> classifierPtr,String vocabularyFilename);


    /** @brief Creates an instance of the OCRHolisticWordRecognizer class and implicitly also a DeepCNN classifier.

    @param modelArchFilename the relative or absolute path to the prototxt file describing the classifiers architecture.

    @param modelWeightsFilename the relative or absolute path to the file containing the pretrained weights of the model in caffe-binary form.

    @param vocabularyFilename the relative or absolute path to the file containing all words in the vocabulary. Each text line
    in the file is assumed to be a single word. The number of words in the vocabulary must be exactly the same as the outputSize
    of the classifier.
    */
    CV_WRAP static Ptr<OCRHolisticWordRecognizer> create(String modelArchFilename, String modelWeightsFilename, String vocabularyFilename);

    /** @brief
     *
     * @param classifierPtr
     *
     * @param vocabulary
     */
    CV_WRAP static Ptr<OCRHolisticWordRecognizer> create(Ptr<TextImageClassifier> classifierPtr,const std::vector<String>& vocabulary);

    /** @brief
     *
     * @param modelArchFilename
     *
     * @param modelWeightsFilename
     *
     * @param vocabulary
     */
    CV_WRAP static Ptr<OCRHolisticWordRecognizer> create (String modelArchFilename, String modelWeightsFilename, const std::vector<String>& vocabulary);
};


}//namespace text
}//namespace cv


#endif // _OPENCV_TEXT_OCR_HPP_<|MERGE_RESOLUTION|>--- conflicted
+++ resolved
@@ -65,10 +65,6 @@
     OCR_LEVEL_TEXTLINE
 };
 
-<<<<<<< HEAD
-//base class BaseOCR declares a common API that would be used in a typical text
-//recognition scenario
-=======
 //! Tesseract.PageSegMode Enumeration
 enum page_seg_mode
 {
@@ -95,7 +91,7 @@
 };
 
 //base class BaseOCR declares a common API that would be used in a typical text recognition scenario
->>>>>>> 07fb53c3
+ 
 class CV_EXPORTS_W BaseOCR
 {
  public:
@@ -191,31 +187,8 @@
     CV_WRAP virtual void setWhiteList(const String& char_whitelist) = 0;
 
 
-    /** @brief Creates an instance of the OCRTesseract class. Initializes
-     * Tesseract.
-
-     * @param datapath the name of the parent directory of tessdata ended with
-     * "/", or NULL to use the system's default directory.
-
-     * @param language an ISO 639-3 code or NULL will default to "eng".
-
-     * @param char_whitelist specifies the list of characters used for
-     * recognition. NULL defaults to "0123456789abcdefghijklmnopqrstuvwxyzABCDEFGHIJKLMNOPQRSTUVWXYZ".
-
-<<<<<<< HEAD
-     * @param oem tesseract-ocr offers different OCR Engine Modes (OEM), by
-     * default tesseract::OEM_DEFAULT is used. See the tesseract-ocr API
-     * documentation for other possible values.
-
-     * @param psmode tesseract-ocr offers different Page Segmentation Modes
-     * (PSM) tesseract::PSM_AUTO (fully automatic layout analysis) is used. See
-     * the tesseract-ocr API documentation for other possible values.
-     */
-    CV_WRAP static Ptr<OCRTesseract> create (const char* datapath=NULL,
-                                             const char* language=NULL,
-                                             const char* char_whitelist=NULL,
-                                             int oem=3, int psmode=3);
-=======
+    /** @brief Creates an instance of the OCRTesseract class. Initializes Tesseract.
+       
     @param datapath the name of the parent directory of tessdata ended with "/", or NULL to use the
     system's default directory.
     @param language an ISO 639-3 code or NULL will default to "eng".
@@ -230,7 +203,7 @@
      */
     CV_WRAP static Ptr<OCRTesseract> create(const char* datapath=NULL, const char* language=NULL,
                                     const char* char_whitelist=NULL, int oem=OEM_DEFAULT, int psmode=PSM_AUTO);
->>>>>>> 07fb53c3
+
 };
 
 
@@ -241,10 +214,6 @@
     OCR_DECODER_VITERBI = 0 // Other algorithms may be added
 };
 
-<<<<<<< HEAD
-/** @brief OCRHMMDecoder class provides an interface for OCR using Hidden Markov
- * Models.
-=======
 /* OCR classifier type*/
 enum classifier_type
 {
@@ -253,7 +222,7 @@
 };
 
 /** @brief OCRHMMDecoder class provides an interface for OCR using Hidden Markov Models.
->>>>>>> 07fb53c3
+
 
  * @note
  * -   (C++) An example on using OCRHMMDecoder recognition combined with scene
@@ -268,14 +237,6 @@
     * This way it hides the feature extractor and the classifier itself, so
     * developers can write their own OCR code.
 
-<<<<<<< HEAD
-    * The default character classifier and feature extractor can be loaded using
-    * the utility funtion loadOCRHMMClassifierNM and KNN model provided in
-    * <https://github.com/Itseez/opencv_contrib/blob/master/modules/text/samples/OCRHMM_knn_model_data.xml.gz>.
-    */
-    class CV_EXPORTS_W ClassifierCallback{
-     public:
-=======
     The default character classifier and feature extractor can be loaded using the utility function
     loadOCRHMMClassifierNM and KNN model provided in
     <https://github.com/opencv/opencv_contrib/blob/master/modules/text/samples/OCRHMM_knn_model_data.xml.gz>.
@@ -283,7 +244,7 @@
     class CV_EXPORTS_W ClassifierCallback
     {
     public:
->>>>>>> 07fb53c3
+
         virtual ~ClassifierCallback() { }
         /** @brief The character classifier must return a (ranked list of)
          * class(es) id('s)
@@ -397,23 +358,7 @@
      * @param mode HMM Decoding algorithm. Only OCR_DECODER_VITERBI is available
      * for the moment (<http://en.wikipedia.org/wiki/Viterbi_algorithm>).
      */
-<<<<<<< HEAD
-    static Ptr<OCRHMMDecoder> create(
-            const Ptr<OCRHMMDecoder::ClassifierCallback> classifier,    // The character classifier with built in feature extractor
-            const std::string& vocabulary,                              // The language vocabulary (chars when ascii english text) size() must be equal to the number of classes
-            InputArray transition_probabilities_table,                  // Table with transition probabilities between character pairs cols == rows == vocabulari.size()
-            InputArray emission_probabilities_table,                    // Table with observation emission probabilities cols == rows == vocabulari.size()
-            decoder_mode mode = OCR_DECODER_VITERBI);                   // HMM Decoding algorithm (only Viterbi for the moment)
-
-    CV_WRAP static Ptr<OCRHMMDecoder> create(
-            const Ptr<OCRHMMDecoder::ClassifierCallback> classifier,    // The character classifier with built in feature extractor
-            const String& vocabulary,                                   // The language vocabulary (chars when ascii english text) size() must be equal to the number of classes
-            InputArray transition_probabilities_table,                  // Table with transition probabilities between character pairs cols == rows == vocabulari.size()
-            InputArray emission_probabilities_table,                    // Table with observation emission probabilities cols == rows == vocabulari.size()
-            int mode = OCR_DECODER_VITERBI);                            // HMM Decoding algorithm (only Viterbi for the moment)
-
- protected:
-=======
+
     static Ptr<OCRHMMDecoder> create(const Ptr<OCRHMMDecoder::ClassifierCallback> classifier,// The character classifier with built in feature extractor
                                      const std::string& vocabulary,                    // The language vocabulary (chars when ASCII English text)
                                                                                        //     size() must be equal to the number of classes
@@ -448,7 +393,6 @@
 
                                      int classifier = OCR_KNN_CLASSIFIER);              // The character classifier type
 protected:
->>>>>>> 07fb53c3
 
     Ptr<OCRHMMDecoder::ClassifierCallback> classifier;
     std::string vocabulary;
@@ -460,18 +404,9 @@
 /** @brief Allow to implicitly load the default character classifier when
  * creating an OCRHMMDecoder object.
 
- * @param filename The XML or YAML file with the classifier model (e.g.
- * OCRHMM_knn_model_data.xml)
-
-<<<<<<< HEAD
- * The KNN default classifier is based in the scene text recognition method
- * proposed by Lukás Neumann & Jiri Matas in [Neumann11b]. Basically, the region
- * (contour) in the input image is normalized to a fixed size, while retaining
- * the centroid and aspect ratio, in order to extract a feature vector based on
- * gradient orientations along the chain-code of its perimeter. Then, the region
- * is classified using a KNN model trained with synthetic data of rendered
- * characters with different standard font types.
-=======
+ @param filename The XML or YAML file with the classifier model (e.g.OCRHMM_knn_model_data.xml)
+
+
 The KNN default classifier is based in the scene text recognition method proposed by Lukás Neumann &
 Jiri Matas in [Neumann11b]. Basically, the region (contour) in the input image is normalized to a
 fixed size, while retaining the centroid and aspect ratio, in order to extract a feature vector
@@ -480,7 +415,7 @@
 types.
 
 @deprecated loadOCRHMMClassifier instead
->>>>>>> 07fb53c3
+
  */
 CV_EXPORTS_W Ptr<OCRHMMDecoder::ClassifierCallback> loadOCRHMMClassifierNM (
         const String& filename);
@@ -488,16 +423,9 @@
 /** @brief Allow to implicitly load the default character classifier when
  * creating an OCRHMMDecoder object.
 
- * @param filename The XML or YAML file with the classifier model (e.g.
- * OCRBeamSearch_CNN_model_data.xml.gz)
-
-<<<<<<< HEAD
- * The CNN default classifier is based in the scene text recognition method
- * proposed by Adam Coates & Andrew NG in [Coates11a]. The character classifier
- * consists in a Single Layer Convolutional Neural Network and a linear
- * classifier. It is applied to the input image in a sliding window fashion,
- * providing a set of recognitions at each window location.
-=======
+ @param filename The XML or YAML file with the classifier model (e.g.OCRBeamSearch_CNN_model_data.xml.gz)
+
+
 @param filename The XML or YAML file with the classifier model (e.g. OCRBeamSearch_CNN_model_data.xml.gz)
 
 The CNN default classifier is based in the scene text recognition method proposed by Adam Coates &
@@ -506,7 +434,7 @@
 at each window location.
 
 @deprecated use loadOCRHMMClassifier instead
->>>>>>> 07fb53c3
+
  */
 CV_EXPORTS_W Ptr<OCRHMMDecoder::ClassifierCallback> loadOCRHMMClassifierCNN (
         const String& filename);
@@ -521,18 +449,11 @@
 CV_EXPORTS_W Ptr<OCRHMMDecoder::ClassifierCallback> loadOCRHMMClassifier(const String& filename, int classifier);
 //! @}
 
-<<<<<<< HEAD
-/** @brief Utility function to create a tailored language model transitions
- * table from a given list of words (lexicon).
-
- * @param vocabulary The language vocabulary (chars when ascii english text).
-
-=======
+
 /** @brief Utility function to create a tailored language model transitions table from a given list of words (lexicon).
  *
  * @param vocabulary The language vocabulary (chars when ASCII English text).
  *
->>>>>>> 07fb53c3
  * @param lexicon The list of words that are expected to be found in a particular image.
 
  * @param transition_probabilities_table Output table with transition
@@ -675,7 +596,6 @@
                                      int mode = OCR_DECODER_VITERBI,          // HMM Decoding algorithm (only Viterbi for the moment)
                                      int beam_size = 500);                              // Size of the beam in Beam Search algorithm
 
-<<<<<<< HEAD
     /** @brief This method allows to plug a classifier that is derivative of TextImageClassifier in to
      * OCRBeamSearchDecoder as a ClassifierCallback.
 
@@ -700,21 +620,7 @@
 
     @param beam_size Size of the beam in Beam Search algorithm
      */
-//    CV_WRAP static Ptr<OCRBeamSearchDecoder> create(const Ptr<TextImageClassifier> classifier, // The character classifier with built in feature extractor
-//                                     String alphabet,                                          // The language alphabet one char per symbol
-//                                                                                               // size() must be equal to the number of classes
-//                                     InputArray transition_probabilities_table,                // Table with transition probabilities between character pairs
-//                                                                                               //     cols == rows == alphabet.size()
-//                                     InputArray emission_probabilities_table,                  // Table with observation emission probabilities
-//                                                                                               //     cols == rows == alphabet.size()
-//                                     int windowWidth,                                          // The width of the windows to which the sliding window will be iterated.
-//                                                                                               // The height will be the height of the image. The windows might be resized to
-//                                                                                               // fit the classifiers input by the classifiers preprocessor
-//                                     int windowStep = 1 ,                                      // The step for the sliding window
-//                                     int mode = OCR_DECODER_VITERBI,                           // HMM Decoding algorithm (only Viterbi for the moment)
-//                                     int beam_size = 500);                                     // Size of the beam in Beam Search algorithm
-
-=======
+
     /** @brief Creates an instance of the OCRBeamSearchDecoder class. Initializes HMMDecoder from the specified path.
 
     @overload
@@ -729,7 +635,7 @@
                                                                                        //     cols == rows == vocabulary.size()
                                      int mode = OCR_DECODER_VITERBI,          // HMM Decoding algorithm (only Viterbi for the moment)
                                      int beam_size = 500);
->>>>>>> 07fb53c3
+
 protected:
 
     Ptr<OCRBeamSearchDecoder::ClassifierCallback> classifier;
